"""
This module contains functions to interact with work orders in EZOfficeInventory.

Note: API will inconsistently use a 'tasks' or 'work_orders' key when returning
info from these endpoints. Each endpoint just needs to be checked which it is.
"""

import logging
import os
import time
from datetime import datetime
from typing import Literal

import requests
from ezoff._auth import Decorators
from ezoff._helpers import _basic_retry, _fetch_page, http_post, http_get
from ezoff.data_model import (
    Component,
    LinkedInventory,
    ResponseMessages,
    WorkLog,
    WorkOrder,
)

logger = logging.getLogger(__name__)


@Decorators.check_env_vars
def work_order_create(
    title: str,
    state: Literal["request"],
    priority: Literal["High", "Medium", "Low"],
    description: str | None = None,
    created_by_id: int | None = None,
    work_type_name: str | None = None,
    mark_items_unavailable: bool = False,
    warranty: bool = False,
    supervisor_id: int | None = None,
    assigned_to_id: int | None = None,
    assigned_to_type: Literal["User", "Team", "Vendor"] | None = None,
    secondary_assignee_ids: list[int] | None = None,
    reviewer_id: int | None = None,
    require_approval_from_reviewer: bool = False,
    location_id: int | None = None,
    expected_start_date: datetime | None = None,
    due_date: datetime | None = None,
    repetition: bool | None = None,
    repetition_start_date: datetime | None = None,
    repetition_end_date: datetime | None = None,
    repeat_every_duration: str | None = None,
    repeat_every_basis: int | None = None,
    recurrence_based_on_completion: bool | None = None,
    recurrence_based_on_interval: bool | None = None,
    custom_fields: list[dict] | None = None,
) -> WorkOrder | None:
    """
    Creates a work order.

    :param title: The title of the work order.
    :type title: str
    :param state: The state of the work order. Not sure what other valid values might be.
    :type state: str
    :param priority: The priority of the work order. Valid values are "High", "Medium", and "Low".
    :type priority: str
    :param description: A description of the work order.
    :type description: str, optional
    :param created_by_id: The ID of the user creating the work order.
    :type created_by_id: int, optional
    :param work_type_name: The name of the work type for the work order.
    :type work_type_name: str, optional
    :param mark_items_unavailable: Whether to mark items linked to the work order as unavailable.
    :type mark_items_unavailable: bool, optional
    :param warranty: Whether the work order is under warranty.
    :type warranty: bool, optional
    :param supervisor_id: The ID of the supervisor for the work order.
    :type supervisor_id: int, optional
    :param assigned_to_id: The ID of the user assigned to the work order.
    :type assigned_to_id: int, optional
    :param assigned_to_type: The type of the user assigned to the work order. Valid values are "User", "Team", and "Vendor".
    :type assigned_to_type: str, optional
    :param secondary_assignee_ids: A list of IDs of secondary assignees for the work order.
    :type secondary_assignee_ids: list[int], optional
    :param reviewer_id: The ID of the reviewer for the work order.
    :type reviewer_id: int, optional
    :param require_approval_from_reviewer: Whether the work order requires approval from the reviewer.
    :type require_approval_from_reviewer: bool, optional
    :param location_id: The ID of the location for the work order.
    :type location_id: int, optional
    :param expected_start_date: The expected start date of the work order.
    :type expected_start_date: datetime, optional
    :param due_date: The due date of the work order.
    :type due_date: datetime, optional
    :param repetition: Whether the work order is a repeating work order.
    :type repetition: bool, optional
    :param repetition_start_date: The start date of the repetition.
    :type repetition_start_date: datetime, optional
    :param repetition_end_date: The end date of the repetition.
    :type repetition_end_date: datetime, optional
    :param repeat_every_duration: The duration of the repetition. For example, "Month".
    :type repeat_every_duration: str, optional
    :param repeat_every_basis: The basis of the repetition.
    :type repeat_every_basis: int, optional
    :param recurrence_based_on_completion: Whether the repetition is based on completion of the work order.
    :type recurrence_based_on_completion: bool, optional
    :param recurrence_based_on_interval: Whether the repetition is based on a fixed interval.
    :type recurrence_based_on_interval: bool, optional
    :param custom_fields: A list of custom fields to set on the work order. Each item in
        the list should be a dictionary with 'id' and 'value' keys.
    :type custom_fields: list[dict], optional
    :return: The created work order object if successful, else None.
    :rtype: WorkOrder | None
    """

    params = {k: v for k, v in locals().items() if v is not None}

    url = f"https://{os.environ['EZO_SUBDOMAIN']}.ezofficeinventory.com/api/v2/work_orders"
    payload = {"work_order": params}
    response = http_post(url=url, payload=payload, title="Work Order Create")

    if response.status_code == 200 and "work_order" in response.json():
        return WorkOrder(**response.json()["work_order"])
    else:
        return None


@Decorators.check_env_vars
def service_create(asset_id: int, service: dict) -> dict:
    """
    Creates a service record against a given asset
    https://ezo.io/ezofficeinventory/developers/#api-create-service

    Note: API v1 endpoint, not sure what equivalent in v2 is.

    :param asset_id: The ID of the asset to create the service record against
    :type asset_id: int
    :param service: A dictionary containing the service record details
    :type service: dict
    :return: The created service record/response from API
    :rtype: dict
    """

    # Required fields
    if "service[end_date]" not in service:
        raise ValueError("service must have 'service[end_date]' key")
    if "service_end_time" not in service:
        raise ValueError("service must have 'service_end_time' key")
    if "service_type_name" not in service:
        raise ValueError("service must have 'service_type_name' key")
    if "service[description]" not in service:
        raise ValueError("service must have 'service[description]' key")

    # Remove any keys that are not valid
    valid_keys = [
        "service[start_date]",
        "service_start_time",
        "service[end_date]",
        "service_end_time",
        "service_type_name",
        "service[description]",
        "inventory_ids",
    ]

    service = {
        k: v
        for k, v in service.items()
        if k in valid_keys or k.startswith("linked_inventory_items")
    }

    url = f"https://{os.environ['EZO_SUBDOMAIN']}.ezofficeinventory.com/assets/{asset_id}/services.api"
    payload = {"create_service_ticket_only": "true"}
    response = http_post(url=url, payload=payload, title="Service Record Create")

    return response.json()


@_basic_retry
@Decorators.check_env_vars
def work_order_return(work_order_id: int) -> WorkOrder | None:
    """
    Get a single work order.

    :param work_order_id: The ID of the work order to retrieve.
    :type work_order_id: int
    :return: The work order object if found, else None.
    :rtype: WorkOrder | None
    """

    url = f"https://{os.environ['EZO_SUBDOMAIN']}.ezofficeinventory.com/api/v2/work_orders/{work_order_id}"
    headers = {
        "Accept": "application/json",
        "Authorization": "Bearer " + os.environ["EZO_TOKEN"],
        "Cache-Control": "no-cache",
        "Host": f"{os.environ['EZO_SUBDOMAIN']}.ezofficeinventory.com",
        "Accept-Encoding": "gzip, deflate, br",
        "Connection": "keep-alive",
    }
    response = http_get(url=url, headers=headers, title="Work Order")

    if response.status_code == 200 and "work_order" in response.json():
        return WorkOrder(**response.json()["work_order"])
    else:
        return None


@_basic_retry
@Decorators.check_env_vars
def work_orders_return(filter: dict | None = None) -> list[WorkOrder]:
    """
    Get all work orders. Optionally filter using one or more work order fields.

    :param filter: A dictionary of fields to filter the work orders by.
    :type filter: dict, optional
    :return: A list of work order objects.
    :rtype: list[WorkOrder]
    """

    if filter:
        for field in filter:
            if field not in WorkOrder.model_fields:
                raise ValueError(f"'{field}' is not a valid field for a work order.")
        filter = {"filters": filter}
    else:
        filter = None

    url = f"https://{os.environ['EZO_SUBDOMAIN']}.ezofficeinventory.com/api/v2/work_orders"

    all_work_orders = []

    while True:
        response = http_get(url=url, payload=filter, title="Work Orders")
        data = response.json()

        if "tasks" not in data:
            logger.error(f"Error, could not get work orders: {response.content}")
            raise Exception(f"Error, could not get work orders: {response.content}")

        all_work_orders.extend(data["tasks"])

        if (
            "metadata" not in data
            or "next_page" not in data["metadata"]
            or data["metadata"]["next_page"] is None
        ):
            break

        # Get the next page's url from the current page of data.
        url = data["metadata"]["next_page"]

        time.sleep(1)

    return [WorkOrder(**x) for x in all_work_orders]


@Decorators.check_env_vars
def work_orders_search(search_term: str) -> list[WorkOrder]:
    """
    Search for work orders. Generally equivalent to usingthe search box in the UI.
    Generally recommended to use the work_orders_return function if you have any
    specific filters to go off of. But this is still useful for some cases, such as
    searching via user input.

    :param search_term: The term to search for in work orders.
    :type search_term: str
    :return: A list of work order objects that match the search term.
    :rtype: list[WorkOrder]
    """
    url = f"https://{os.environ['EZO_SUBDOMAIN']}.ezofficeinventory.com/api/v2/work_orders/search"

    all_work_orders = []

    while True:
        response = http_get(
            url=url, params={"search": search_term}, title="Work Order Search"
        )
        data = response.json()

        if "work_orders" not in data:
            logger.error(f"Error, could not get work orders: {response.content}")
            raise Exception(f"Error, could not get work orders: {response.content}")

        all_work_orders.extend(data["work_orders"])

        if (
            "metadata" not in data
            or "next_page" not in data["metadata"]
            or data["metadata"]["next_page"] is None
        ):
            break

        # Get the next page's url from the current page of data.
        url = data["metadata"]["next_page"]

        time.sleep(1)

    return [WorkOrder(**x) for x in all_work_orders]


@Decorators.check_env_vars
def work_order_linked_work_orders_return(work_order_id: int) -> list[WorkOrder]:
    """
    Returns work orders that are linked to a particular work order.

    :param work_order_id: The ID of the work order to retrieve linked work orders for.
    :type work_order_id: int
    :return: A list of work order objects that are linked to the specified work order.
    :rtype: list[WorkOrder]
    """
    url = f"https://{os.environ['EZO_SUBDOMAIN']}.ezofficeinventory.com/api/v2/work_orders/{work_order_id}/linked_work_orders"

    all_work_orders = []

    while True:
        response = http_get(
            url=url, payload=filter, title="Work Order Linked Work Orders"
        )
        data = response.json()

        if "tasks" not in data:
            logger.error(f"Error, could not get work orders: {response.content}")
            raise Exception(f"Error, could not get work orders: {response.content}")

        all_work_orders.extend(data["tasks"])

        if (
            "metadata" not in data
            or "next_page" not in data["metadata"]
            or data["metadata"]["next_page"] is None
        ):
            break

        # Get the next page's url from the current page of data.
        url = data["metadata"]["next_page"]

        time.sleep(1)

    return [WorkOrder(**x) for x in all_work_orders]


@Decorators.check_env_vars
def work_order_linked_inventory_return(work_order_id: int) -> list[LinkedInventory]:
    """
    Returns list of inventory items linked to a particular work order.

    :param work_order_id: The ID of the work order to retrieve linked inventory for.
    :type work_order_id: int
    :return: A list of linked inventory items.
    :rtype: list[LinkedInventory]
    """
    url = f"https://{os.environ['EZO_SUBDOMAIN']}.ezofficeinventory.com/api/v2/work_orders/{work_order_id}/linked_inventory_items"

    all_inven = []

    while True:
        response = http_get(url=url, payload=filter)
        data = response.json()

        if "linked_inventory_items" not in data:
            logger.error(f"Error, could not get linked inventory: {response.content}")
            raise Exception(
                f"Error, could not get linked inventory: {response.content}"
            )

        all_inven.extend(data["linked_inventory_items"])

        if (
            "metadata" not in data
            or "next_page" not in data["metadata"]
            or data["metadata"]["next_page"] is None
        ):
            break

        # Get the next page's url from the current page of data.
        url = data["metadata"]["next_page"]

        time.sleep(1)

    return [LinkedInventory(**x) for x in all_inven]


@_basic_retry
@Decorators.check_env_vars
def work_order_types_return() -> list[dict]:
    """
    Get work order types
    TODO v1 Not sure if there is a v2 equivalent.
    Function doesn't appear to be paginated even though most other similar
    functions are.
    https://ezo.io/ezofficeinventory/developers/#api-get-task-types

    :return: A list of work order types.
    :rtype: list[dict]
    """

    url = f"https://{os.environ['EZO_SUBDOMAIN']}.ezofficeinventory.com/assets/task_types.api"
    response = http_get(url=url, title="Work Order Types")

    if "work_order_types" not in response.json():
        logger.error(f"Error, could not get work order types: {response.content}")
        raise Exception(f"Error, could not get work order types: {response.content}")

    return response.json()["work_order_types"]


@Decorators.check_env_vars
def work_order_work_logs_return(work_order_id: int) -> list[WorkLog]:
    """
    Returns a list of work logs attached to a particular work order.

    :param work_order_id: The ID of the work order to retrieve work logs for.
    :type work_order_id: int
    :return: A list of work log objects.
    :rtype: list[WorkLog]
    """
    url = f"https://{os.environ['EZO_SUBDOMAIN']}.ezofficeinventory.com/api/v2/work_orders/{work_order_id}"

    all_logs = []
    while True:
        response = http_get(url=url, payload=filter)
        data = response.json()

        if "work_logs" not in data:
            logger.error(f"Error, could not get logs: {response.content}")
            raise Exception(f"Error, could not get logs: {response.content}")

        all_logs.extend(data["work_logs"])

        if (
            "metadata" not in data
            or "next_page" not in data["metadata"]
            or data["metadata"]["next_page"] is None
        ):
            break

        # Get the next page's url from the current page of data.
        url = data["metadata"]["next_page"]

        time.sleep(1)

    return [WorkLog(**x) for x in all_logs]


@Decorators.check_env_vars
def work_order_update(work_order_id: int, update_data: dict) -> WorkOrder | None:
    """
    Updates a work order.

    :param work_order_id: The ID of the work order to update.
    :type work_order_id: int
    :param update_data: A dictionary of fields to update on the work order.
    :type update_data: dict
    :return: The updated work order object if successful, else None.
    :rtype: WorkOrder | None
    """

    for field in update_data:
        if field not in WorkOrder.model_fields:
            raise ValueError(f"'{field}' is not a valid field for a group.")

    url = f"https://{os.environ['EZO_SUBDOMAIN']}.ezofficeinventory.com/api/v2/work_orders/{work_order_id}"
<<<<<<< HEAD
    payload = {"work_order": update_data}
    response = http_post(url=url, payload=payload, title="Work Order Update")
=======
    headers = {
        "Accept": "application/json",
        "Authorization": "Bearer " + os.environ["EZO_TOKEN"],
    }
    payload = {"work_order": update_data}
    response = http_post(
        url=url, headers=headers, payload=payload, title="Work Order Update"
    )
>>>>>>> bde4fe70

    if response.status_code == 200 and "work_order" in response.json():
        return WorkOrder(**response.json()["work_order"])
    else:
        return None


@Decorators.check_env_vars
def work_order_add_work_log(
    work_order_id: int,
    started_on_dttm: datetime,
    ended_on_dttm: datetime,
    hours_spent: float = 1,
    cost_per_hour: float = 0,
    note: str | None = None,
    custom_attributes: dict | None = None,
) -> dict:
    """
    Add a work log to a particular work order.

    Note: Found this one via the browser console. So not positive on all the
    valid values for parameters or return values.

    :param work_order_id: The ID of the work order to add the work log to.
    :type work_order_id: int
    :param started_on_dttm: The datetime the work started.
    :type started_on_dttm: datetime
    :param ended_on_dttm: The datetime the work ended.
    :type ended_on_dttm: datetime
    :param hours_spent: The number of hours spent on the work.
    :type hours_spent: float, optional
    :param cost_per_hour: The cost per hour of the work.
    :type cost_per_hour: float, optional
    :param note: A note to include with the work log.
    :type note: str, optional
    :param custom_attributes: A dictionary of custom attributes to include with the work log.
    :type custom_attributes: dict, optional
    :return: The response from the API.
    :rtype: dict
    """

    url = f"https://{os.environ['EZO_SUBDOMAIN']}.ezofficeinventory.com/tasks/{work_order_id}/task_work_logs.json"

    try:
        response = requests.post(
            url,
            headers={"Authorization": "Bearer " + os.environ["EZO_TOKEN"]},
            json={
                "task_work_log": {
                    "resource_id": 2657,  # Is misc always going to be 2657?
                    "rate_type": "standard",
                    "cost_per_hour": cost_per_hour,
                    "time_spent": hours_spent,
                    "total_cost": cost_per_hour * hours_spent,  # Is this needed?
                    "resource_type": "MiscellaneousComponent",
                    "description": note,
                    "custom_attributes": custom_attributes,
                },
                "started_on_date": started_on_dttm.strftime("%m/%d/%Y"),
                "started_on_time": started_on_dttm.strftime("%I:%M %p"),
                "ended_on_date": ended_on_dttm.strftime("%m/%d/%Y"),
                "ended_on_time": ended_on_dttm.strftime("%I:%M %p"),
            },
            timeout=60,
        )
        response.raise_for_status()
    except requests.exceptions.HTTPError as e:
        logger.error(
            f"Error adding work log: {e.response.status_code} - {e.response.content}"
        )
        raise Exception(
            f"Error adding work log: {e.response.status_code} - {e.response.content}"
        )
    except (requests.exceptions.Timeout, requests.exceptions.ConnectionError) as e:
        raise
    except requests.exceptions.RequestException as e:
        logger.error(f"Error adding work log: {e}")
        raise Exception(f"Error adding work log: {e}")

    return response.json()


@Decorators.check_env_vars
def work_order_add_linked_inv(
    work_order_id: int, inv_items: list[LinkedInventory]
) -> ResponseMessages | None:
    """
    Add linked inventory items to a work order.

    :param work_order_id: The ID of the work order to add linked inventory to.
    :type work_order_id: int
    :param inv_items: A list of LinkedInventory items to add to the work order.
    :type inv_items: list[LinkedInventory]
    :return: Response messages from the API if any, else None.
    :rtype: ResponseMessages | None
    """

    url = f"https://{os.environ['EZO_SUBDOMAIN']}.ezofficeinventory.com/api/v2/work_orders/{work_order_id}/link_inventory"
    headers = {"Authorization": "Bearer " + os.environ["EZO_TOKEN"]}
    payload = {"work_order": {"linked_inventory_items": inv_items}}

    response = http_post(
        url=url,
        headers=headers,
        payload=payload,
        title="Work Order Add Linked Inventory",
    )

    if response.status_code == 200 and "messages" in response.json():
        return ResponseMessages(**response.json()["messages"])
    else:
        return None


def work_order_routing_update(
    work_order_id: int,
    assigned_to_id: str,
    start_dttm: datetime,
    due_dttm: datetime,
    task_type_id: int = None,
    supervisor_id: str | None = None,
    reviewer_id: str | None = None,
) -> WorkOrder | None:
    """
    Update the assigned to user and start/end time of a workorder.
    Intended for use by an external routing system.

    :param work_order_id: User facing work order ID.
    :type work_order_id: int
    :param assigned_to_id: System ID of user to assign to work order.
    :type assigned_to_id: str
    :param task_type_id: Task type of the work order.
    :type task_type_id: int
    :param start_dttm: Start datetime of the work order.
    :type start_dttm: datetime
    :param due_dttm: Due datetime of the work order.
    :type due_dttm: datetime
    :param supervisor_id: Supervisor ID to assign the work order.
    :type supervisor_id: str, optional
    :param reviewer_id: Reviewer ID to assign the work order.
    :type reviewer_id: str, optional
    :return: Response from the EZ Office API endpoint.
    :rtype: WorkOrder | None
    """
    filter = {
        "assigned_to_id": assigned_to_id,
        "due_date": due_dttm.strftime("%Y-%m-%dT%H:%M:%SZ"),
        "expected_start_date": start_dttm.strftime("%Y-%m-%dT%H:%M:%SZ"),
        "secondary_assignee_ids": [],
    }

    if supervisor_id is not None:
        filter["supervisor_id"] = supervisor_id
        print(f"Updating work order supervisor to: {supervisor_id}")

    if reviewer_id is not None:
        filter["reviewer_id"] = reviewer_id

    result = work_order_update(work_order_id=work_order_id, update_data=filter)

    return result


@Decorators.check_env_vars
def work_order_add_component(
    work_order_id: int, components: list[Component]
) -> ResponseMessages | None:
    """
    Adds a component to a work order.

    :param work_order_id: The ID of the work order to add the component to.
    :type work_order_id: int
    :param components: A list of Component objects to add to the work order.
    :type components: list[Component]
    :return: Response messages from the API if any, else None.
    :rtype: ResponseMessages | None
    """

    url = f"https://{os.environ['EZO_SUBDOMAIN']}.ezofficeinventory.com/api/v2/work_orders/{work_order_id}/add_components"
    payload = {"work_order": {"components": components}}
    response = http_post(url=url, payload=payload, title="Work Order Add Component")
<<<<<<< HEAD
=======

    # try:
    #     response = requests.post(
    #         url,
    #         headers={
    #             "Accept": "application/json",
    #             "Authorization": "Bearer " + os.environ["EZO_TOKEN"],
    #         },
    #         json={"work_order": {"components": components}},
    #         timeout=60,
    #     )
    #     response.raise_for_status()
    # except requests.exceptions.HTTPError as e:
    #     logger.error(
    #         f"Error adding component: {e.response.status_code} - {e.response.content}"
    #     )
    #     raise Exception(
    #         f"Error adding component: {e.response.status_code} - {e.response.content}"
    #     )
    # except (requests.exceptions.Timeout, requests.exceptions.ConnectionError) as e:
    #     raise
    # except requests.exceptions.RequestException as e:
    #     logger.error(f"Error adding component: {e}")
    #     raise Exception(f"Error adding component: {e}")
>>>>>>> bde4fe70

    if "messages" in response.json():
        return ResponseMessages(**response.json()["messages"])
    else:
        return None


@Decorators.check_env_vars
def work_order_mark_in_progress(
    work_order_id: int,
) -> ResponseMessages | None:
    """
    Start a work order.

    :param work_order_id: The ID of the work order to start.
    :type work_order_id: int
    :return: Response messages from the API if any, else None.
    :rtype: ResponseMessages | None
    """
    url = f"https://{os.environ['EZO_SUBDOMAIN']}.ezofficeinventory.com/api/v2/work_orders/{work_order_id}/mark_in_progress"

    try:
        response = requests.patch(
            url,
            headers={"Authorization": "Bearer " + os.environ["EZO_TOKEN"]},
            timeout=60,
        )
        response.raise_for_status()
    except requests.exceptions.HTTPError as e:
        logger.error(
            f"Error marking in progress: {e.response.status_code} - {e.response.content}"
        )
        raise Exception(
            f"Error marking in progress: {e.response.status_code} - {e.response.content}"
        )
    except (requests.exceptions.Timeout, requests.exceptions.ConnectionError) as e:
        raise
    except requests.exceptions.RequestException as e:
        logger.error(f"Error marking in progress: {e}")
        raise Exception(f"Error marking in progress: {e}")

    if "messages" in response.json():
        return ResponseMessages(**response.json()["messages"])
    else:
        return None


@Decorators.check_env_vars
def work_order_mark_on_hold(
    work_order_id: int, comment: str | None = None
) -> ResponseMessages | None:
    """
    Start a particular work order.

    :param work_order_id: The ID of the work order to mark on hold.
    :type work_order_id: int
    :param comment: An optional comment to add when marking the work order on hold.
    :type comment: str, optional
    :return: Response messages from the API if any, else None.
    :rtype: ResponseMessages | None
    """
    url = f"https://{os.environ['EZO_SUBDOMAIN']}.ezofficeinventory.com/api/v2/work_orders/{work_order_id}/mark_on_hold"

    try:
        response = requests.patch(
            url,
            headers={"Authorization": "Bearer " + os.environ["EZO_TOKEN"]},
            json={
                "work_order": {
                    "comment": comment,
                }
            },
            timeout=60,
        )
        response.raise_for_status()
    except requests.exceptions.HTTPError as e:
        logger.error(
            f"Error marking on hold: {e.response.status_code} - {e.response.content}"
        )
        raise Exception(
            f"Error marking on hold: {e.response.status_code} - {e.response.content}"
        )
    except (requests.exceptions.Timeout, requests.exceptions.ConnectionError) as e:
        raise
    except requests.exceptions.RequestException as e:
        logger.error(f"Error marking on hold: {e}")
        raise Exception(f"Error marking on hold: {e}")

    if "messages" in response.json():
        return ResponseMessages(**response.json()["messages"])
    else:
        return None


@Decorators.check_env_vars
def work_order_force_complete(work_order_id: int):
    """Forces a work order into a completed state.
    Work order will have any checklists cleared, then be marked in-progress,
    then be marked completed.

    Args:
        work_order_id (int): Work order to force to a state of completed.
    """
    wo = work_order_return(work_order_id=work_order_id)

    for checklist in wo.associated_checklists:
        checklist_id = checklist["checklist_id"]
        print(f"Removing checklist id: {checklist_id}")
        work_order_remove_checklist(
            work_order_id=work_order_id, checklist_id=checklist_id
        )

    # The assigned to field of the work order must have data before marking in-progress.
    if wo.assigned_to_id is None and wo.state == "Open":
        # Default assigned to dispatch department.
        update_data = {"assigned_to_id": 1336290}
        work_order_update(work_order_id=work_order_id, update_data=update_data)

    if wo.state == "Open":
        work_order_mark_in_progress(work_order_id=work_order_id)

    work_order_mark_complete(
        work_order_id=work_order_id, completed_on_dttm=datetime.now()
    )


@Decorators.check_env_vars
def work_order_mark_complete(
    work_order_id: int, completed_on_dttm: datetime
) -> ResponseMessages | None:
    """
    Completes a particular work order.

    :param work_order_id: The ID of the work order to mark complete.
    :type work_order_id: int
    :param completed_on_dttm: The datetime the work order was completed.
    :type completed_on_dttm: datetime
    :return: Response messages from the API if any, else None.
    :rtype: ResponseMessages | None
    """

    url = f"https://{os.environ['EZO_SUBDOMAIN']}.ezofficeinventory.com/api/v2/work_orders/{work_order_id}/mark_complete"

    try:
        response = requests.patch(
            url,
            headers={
                "Content-Type": "application/json",
                "Accept": "application/json",
                "Authorization": "Bearer " + os.environ["EZO_TOKEN"],
                "Cache-Control": "no-cache",
                "Host": f"{os.environ['EZO_SUBDOMAIN']}.ezofficeinventory.com",
                "Accept-Encoding": "gzip, deflate, br",
                "Connection": "keep-alive",
            },
            json={
                "work_order": {
                    "completed_on_date": completed_on_dttm.strftime(
                        "%Y-%m-%dT%H:%M:%SZ"
                    )
                }
            },
            timeout=60,
        )
        response.raise_for_status()
    except requests.exceptions.HTTPError as e:
        logger.error(
            f"Error marking complete: {e.response.status_code} - {e.response.content}"
        )
        raise Exception(
            f"Error marking complete: {e.response.status_code} - {e.response.content}"
        )
    except (requests.exceptions.Timeout, requests.exceptions.ConnectionError) as e:
        raise
    except requests.exceptions.RequestException as e:
        logger.error(f"Error marking complete: {e}")
        raise Exception(f"Error marking complete: {e}")

    if "messages" in response.json():
        return ResponseMessages(**response.json()["messages"])
    else:
        return None


@Decorators.check_env_vars
def work_order_add_linked_wo(
    work_order_id: int, wo_ids_to_link: list[int]
) -> ResponseMessages | None:
    """
    Links one or more work orders to a particular work order.

    :param work_order_id: The ID of the work order to link other work orders to.
    :type work_order_id: int
    :param wo_ids_to_link: A list of work order IDs to link to the specified work order.
    :type wo_ids_to_link: list[int]
    :return: Response messages from the API if any, else None.
    :rtype: ResponseMessages | None
    """
    url = f"https://{os.environ['EZO_SUBDOMAIN']}.ezofficeinventory.com/api/v2/work_orders/{work_order_id}/link_work_orders"
    payload = {"work_order": {"work_order_ids": wo_ids_to_link}}
    response = http_post(url=url, payload=payload, title="Work Order Link Work Order")
<<<<<<< HEAD
=======

    # try:
    #     response = requests.post(
    #         url,
    #         headers={
    #             "Content-Type": "application/json",
    #             "Accept": "application/json",
    #             "Authorization": "Bearer " + os.environ["EZO_TOKEN"],
    #             "Cache-Control": "no-cache",
    #             "Host": f"{os.environ['EZO_SUBDOMAIN']}.ezofficeinventory.com",
    #             "Accept-Encoding": "gzip, deflate, br",
    #             "Connection": "keep-alive",
    #         },
    #         json={"work_order": {"work_order_ids": wo_ids_to_link}},
    #         timeout=60,
    #     )
    #     response.raise_for_status()
    # except requests.exceptions.HTTPError as e:
    #     logger.error(
    #         f"Error linking work orders: {e.response.status_code} - {e.response.content}"
    #     )
    #     raise Exception(
    #         f"Error linking work orders: {e.response.status_code} - {e.response.content}"
    #     )
    # except (requests.exceptions.Timeout, requests.exceptions.ConnectionError) as e:
    #     raise
    # except requests.exceptions.RequestException as e:
    #     logger.error(f"Error linking work orders: {e}")
    #     raise Exception(f"Error linking work orders: {e}")
>>>>>>> bde4fe70

    if "messages" in response.json():
        return ResponseMessages(**response.json()["messages"])
    else:
        return None


@Decorators.check_env_vars
def work_order_remove_linked_wo(
    work_order_id: int, wo_ids_to_link: list[int]
) -> ResponseMessages | None:
    """
    Unlinks one or more work orders from a particular work order.
    :param work_order_id: The ID of the work order to unlink other work orders from.
    :type work_order_id: int
    :param wo_ids_to_link: A list of work order IDs to unlink from the specified work order.
    :type wo_ids_to_link: list[int]
    :return: Response messages from the API if any, else None.
    :rtype: ResponseMessages | None
    """
    url = f"https://{os.environ['EZO_SUBDOMAIN']}.ezofficeinventory.com/api/v2/work_orders/{work_order_id}/unlink_work_orders"
    headers = {
        "Content-Type": "application/json",
        "Accept": "application/json",
        "Authorization": "Bearer " + os.environ["EZO_TOKEN"],
        "Cache-Control": "no-cache",
        "Host": f"{os.environ['EZO_SUBDOMAIN']}.ezofficeinventory.com",
        "Accept-Encoding": "gzip, deflate, br",
        "Connection": "keep-alive",
    }
    payload = {"work_order": {"work_order_ids": wo_ids_to_link}}
    response = http_post(
        url=url, headers=headers, payload=payload, title="Work Order Un-Link Work Order"
    )
<<<<<<< HEAD
=======

    # try:
    #     response = requests.post(
    #         url,
    #         headers={
    #             "Content-Type": "application/json",
    #             "Accept": "application/json",
    #             "Authorization": "Bearer " + os.environ["EZO_TOKEN"],
    #             "Cache-Control": "no-cache",
    #             "Host": f"{os.environ['EZO_SUBDOMAIN']}.ezofficeinventory.com",
    #             "Accept-Encoding": "gzip, deflate, br",
    #             "Connection": "keep-alive",
    #         },
    #         json={"work_order": {"work_order_ids": wo_ids_to_link}},
    #         timeout=60,
    #     )
    #     response.raise_for_status()
    # except requests.exceptions.HTTPError as e:
    #     logger.error(
    #         f"Error unlinking work orders: {e.response.status_code} - {e.response.content}"
    #     )
    #     raise Exception(
    #         f"Error unlinking work orders: {e.response.status_code} - {e.response.content}"
    #     )
    # except (requests.exceptions.Timeout, requests.exceptions.ConnectionError) as e:
    #     raise
    # except requests.exceptions.RequestException as e:
    #     logger.error(f"Error unlinking work orders: {e}")
    #     raise Exception(f"Error unlinking work orders: {e}")
>>>>>>> bde4fe70

    if "messages" in response.json():
        return ResponseMessages(**response.json()["messages"])
    else:
        return None


@Decorators.check_env_vars
def work_order_add_linked_po(
    work_order_id: int, po_ids_to_link: list[int]
) -> ResponseMessages | None:
    """
    Links one or more purchase orders to a particular work order.

    :param work_order_id: The ID of the work order to link other work orders to.
    :type work_order_id: int
    :param po_ids_to_link: A list of purchase order IDs to link to the specified work order.
    :type po_ids_to_link: list[int]
    :return: Response messages from the API if any, else None.
    :rtype: ResponseMessages | None
    """
    url = f"https://{os.environ['EZO_SUBDOMAIN']}.ezofficeinventory.com/api/v2/work_orders/{work_order_id}/link_po"
    headers = {
        "Content-Type": "application/json",
        "Accept": "application/json",
        "Authorization": "Bearer " + os.environ["EZO_TOKEN"],
        "Cache-Control": "no-cache",
        "Host": f"{os.environ['EZO_SUBDOMAIN']}.ezofficeinventory.com",
        "Accept-Encoding": "gzip, deflate, br",
        "Connection": "keep-alive",
    }
    payload = {"work_order": {"purchase_order_ids": po_ids_to_link}}
    response = http_post(
        url=url, headers=headers, payload=payload, title="Work Order Link PO"
    )
<<<<<<< HEAD
=======

    # try:
    #     response = requests.post(
    #         url,
    #         headers={
    #             "Content-Type": "application/json",
    #             "Accept": "application/json",
    #             "Authorization": "Bearer " + os.environ["EZO_TOKEN"],
    #             "Cache-Control": "no-cache",
    #             "Host": f"{os.environ['EZO_SUBDOMAIN']}.ezofficeinventory.com",
    #             "Accept-Encoding": "gzip, deflate, br",
    #             "Connection": "keep-alive",
    #         },
    #         json={"work_order": {"purchase_order_ids": po_ids_to_link}},
    #         timeout=60,
    #     )
    #     response.raise_for_status()
    # except requests.exceptions.HTTPError as e:
    #     logger.error(
    #         f"Error linking purchase orders: {e.response.status_code} - {e.response.content}"
    #     )
    #     raise Exception(
    #         f"Error linking purchase orders: {e.response.status_code} - {e.response.content}"
    #     )
    # except (requests.exceptions.Timeout, requests.exceptions.ConnectionError) as e:
    #     raise
    # except requests.exceptions.RequestException as e:
    #     logger.error(f"Error linking purchase orders: {e}")
    #     raise Exception(f"Error linking purchase orders: {e}")
>>>>>>> bde4fe70

    if "messages" in response.json():
        return ResponseMessages(**response.json()["messages"])
    else:
        return None


@Decorators.check_env_vars
def work_order_remove_linked_po(
    work_order_id: int, po_ids_to_link: list[int]
) -> ResponseMessages | None:
    """
    Unlinks one or more purchase orders from a particular work order.

    :param work_order_id: The ID of the work order to unlink other work orders from.
    :type work_order_id: int
    :param po_ids_to_link: A list of purchase order IDs to unlink from the specified work order.
    :type po_ids_to_link: list[int]
    :return: Response messages from the API if any, else None.
    :rtype: ResponseMessages | None
    """
    url = f"https://{os.environ['EZO_SUBDOMAIN']}.ezofficeinventory.com/api/v2/work_orders/{work_order_id}/unlink_po"
    headers = {
        "Content-Type": "application/json",
        "Accept": "application/json",
        "Authorization": "Bearer " + os.environ["EZO_TOKEN"],
        "Cache-Control": "no-cache",
        "Host": f"{os.environ['EZO_SUBDOMAIN']}.ezofficeinventory.com",
        "Accept-Encoding": "gzip, deflate, br",
        "Connection": "keep-alive",
    }
    payload = {"work_order": {"purchase_order_ids": po_ids_to_link}}
    response = http_post(
        url=url, headers=headers, payload=payload, title="Work Order Un-Link PO"
    )
<<<<<<< HEAD
=======

    # try:
    #     response = requests.post(
    #         url,
    #         headers={
    #             "Content-Type": "application/json",
    #             "Accept": "application/json",
    #             "Authorization": "Bearer " + os.environ["EZO_TOKEN"],
    #             "Cache-Control": "no-cache",
    #             "Host": f"{os.environ['EZO_SUBDOMAIN']}.ezofficeinventory.com",
    #             "Accept-Encoding": "gzip, deflate, br",
    #             "Connection": "keep-alive",
    #         },
    #         json={"work_order": {"purchase_order_ids": po_ids_to_link}},
    #         timeout=60,
    #     )
    #     response.raise_for_status()
    # except requests.exceptions.HTTPError as e:
    #     logger.error(
    #         f"Error unlinking purchase orders: {e.response.status_code} - {e.response.content}"
    #     )
    #     raise Exception(
    #         f"Error unlinking purchase orders: {e.response.status_code} - {e.response.content}"
    #     )
    # except (requests.exceptions.Timeout, requests.exceptions.ConnectionError) as e:
    #     raise
    # except requests.exceptions.RequestException as e:
    #     logger.error(f"Error unlinking purchase orders: {e}")
    #     raise Exception(f"Error unlinking purchase orders: {e}")
>>>>>>> bde4fe70

    if "messages" in response.json():
        return ResponseMessages(**response.json()["messages"])
    else:
        return None


@Decorators.check_env_vars
def work_orders_start_component_service(
    work_order_id: int, component_ids: list[int]
) -> ResponseMessages | None:
    """
    Starts service on one or more assets on a work order.

    :param work_order_id: The ID of the work order to start service on.
    :type work_order_id: int
    :param component_ids: A list of component IDs to start service on.
    :type component_ids: list[int]
    :return: Response messages from the API if any, else None.
    :rtype: ResponseMessages | None
    """
    url = f"https://{os.environ['EZO_SUBDOMAIN']}.ezofficeinventory.com/api/v2/work_orders/{work_order_id}/start_components_service"

    try:
        response = requests.patch(
            url,
            headers={
                "Authorization": "Bearer " + os.environ["EZO_TOKEN"],
                "Accept": "application/json",
            },
            json={"component_ids": component_ids},
        )
        response.raise_for_status()
    except requests.exceptions.HTTPError as e:
        logger.error(
            f"Error starting service: {e.response.status_code} - {e.response.content}"
        )
        raise Exception(
            f"Error starting service: {e.response.status_code} - {e.response.content}"
        )
    except (requests.exceptions.Timeout, requests.exceptions.ConnectionError) as e:
        raise
    except requests.exceptions.RequestException as e:
        logger.error(f"Error starting service: {e}")
        raise Exception(f"Error starting service: {e}")

    if "messages" in response.json():
        return ResponseMessages(**response.json()["messages"])
    else:
        return None


@Decorators.check_env_vars
def work_orders_end_component_service(
    work_order_id: int, component_ids: list[int]
) -> ResponseMessages | None:
    """
    Ends service on one or more assets on a work order.

    :param work_order_id: The ID of the work order to end service on.
    :type work_order_id: int
    :param component_ids: A list of component IDs to end service on.
    :type component_ids: list[int]
    :return: Response messages from the API if any, else None.
    :rtype: ResponseMessages | None
    """
    url = f"https://{os.environ['EZO_SUBDOMAIN']}.ezofficeinventory.com/api/v2/work_orders/{work_order_id}/end_components_service"

    try:
        response = requests.patch(
            url,
            headers={
                "Authorization": "Bearer " + os.environ["EZO_TOKEN"],
                "Accept": "application/json",
            },
            json={"component_ids": component_ids},
        )
        response.raise_for_status()
    except requests.exceptions.HTTPError as e:
        logger.error(
            f"Error ending service: {e.response.status_code} - {e.response.content}"
        )
        raise Exception(
            f"Error ending service: {e.response.status_code} - {e.response.content}"
        )
    except (requests.exceptions.Timeout, requests.exceptions.ConnectionError) as e:
        raise
    except requests.exceptions.RequestException as e:
        logger.error(f"Error ending service: {e}")
        raise Exception(f"Error ending service: {e}")

    if "messages" in response.json():
        return ResponseMessages(**response.json()["messages"])
    else:
        return None


def work_order_add_checklist(
    work_order_id: int, checklist_id: int, asset_id: int | None = None
) -> dict:
    """
    Add a single checklist to an existing work order.

    Note: Found this one via the browser console. So not positive on all the
    valid values for parameters or return values.

    :param work_order_id: The ID of the work order to add checklist to.
    :type work_order_id: int
    :param checklist_id: ID of checklist to link with work order.
    :type checklist_id: int
    :param asset_id: ID of asset to assign this checklist to.
    :type asset_id: int, optional
    :return: The response from the API endpoint.
    :rtype: dict
    """

    url = f"https://{os.environ['EZO_SUBDOMAIN']}.ezofficeinventory.com/tasks/{work_order_id}/add_checklists.json"
    payload = {"checklist_ids": str(checklist_id), "asset_id": str(asset_id)}
    response = http_post(url=url, payload=payload, title="Work Order Add Checklist")
<<<<<<< HEAD
=======

    # try:
    #     response = requests.post(
    #         url,
    #         headers={"Authorization": "Bearer " + os.environ["EZO_TOKEN"]},
    #         json={"checklist_ids": str(checklist_id), "asset_id": str(asset_id)},
    #         timeout=60,
    #     )
    #     response.raise_for_status()
    # except requests.exceptions.HTTPError as e:
    #     logger.error(
    #         f"Error adding checklist: {e.response.status_code} - {e.response.content}"
    #     )
    #     raise Exception(
    #         f"Error adding checklist: {e.response.status_code} - {e.response.content}"
    #     )
    # except (requests.exceptions.Timeout, requests.exceptions.ConnectionError) as e:
    #     raise
    # except requests.exceptions.RequestException as e:
    #     logger.error(f"Error adding checklist: {e}")
    #     raise Exception(f"Error adding checklist: {e}")
>>>>>>> bde4fe70

    return response.json()


def work_order_update_checklist(
    work_order_id: int,
    checklist_id: int,
    checklist_values: list[dict],
    asset_id: int | None = None,
) -> ResponseMessages | None:
    """
    Updates an existing checklist in a work order.

    :param work_order_id: ID of the work order to update checklist on.
    :type work_order_id: int
    :param checklist_id: ID of checklist to update.
    :type checklist_id: int
    :param checklist_values: A list of dictionaries containing checklist item IDs and their new values.
    :type checklist_values: list[dict]
    :param asset_id: ID of asset to assign this checklist to.
    :type asset_id: int, optional
    :return: Response messages from the API if any, else None.
    :rtype: ResponseMessages | None
    """

    url = f"https://{os.environ['EZO_SUBDOMAIN']}.ezofficeinventory.com/api/v2/work_orders/{work_order_id}/update_work_order_checklist"
    payload = {
        "work_order": {
            "checklist_id": checklist_id,
            "asset_id": asset_id,
            "checklist_values": checklist_values,
        }
    }
    response = http_post(url=url, payload=payload, title="Work Order Add Checklist")
<<<<<<< HEAD
=======

    # try:
    #     response = requests.post(
    #         url,
    #         headers={"Authorization": "Bearer " + os.environ["EZO_TOKEN"]},
    #         json={
    #             "work_order": {
    #                 "checklist_id": checklist_id,
    #                 "asset_id": asset_id,
    #                 "checklist_values": checklist_values,
    #             }
    #         },
    #         timeout=60,
    #     )
    #     response.raise_for_status()
    # except requests.exceptions.HTTPError as e:
    #     logger.error(
    #         f"Error updating checklist: {e.response.status_code} - {e.response.content}"
    #     )
    #     raise Exception(
    #         f"Error updating checklist: {e.response.status_code} - {e.response.content}"
    #     )
    # except (requests.exceptions.Timeout, requests.exceptions.ConnectionError) as e:
    #     raise
    # except requests.exceptions.RequestException as e:
    #     logger.error(f"Error updating checklist: {e}")
    #     raise Exception(f"Error updating checklist: {e}")
>>>>>>> bde4fe70

    if "messages" in response.json():
        return ResponseMessages(**response.json()["messages"])
    else:
        return None


@Decorators.check_env_vars
def work_order_remove_checklist(
    work_order_id: int, checklist_id: int
) -> ResponseMessages | None:
    """
    Removes a checklist from a work order.

    :param work_order_id: ID of the work order to remove checklist from.
    :type work_order_id: int
    :param checklist_id: ID of checklist to remove.
    :type checklist_id: int
    :return: Response messages from the API if any, else None.
    :rtype: ResponseMessages | None
    """
    url = f"https://{os.environ['EZO_SUBDOMAIN']}.ezofficeinventory.com/api/v2/work_orders/{work_order_id}/remove_checklist"

    try:
        response = requests.delete(
            url,
            headers={
                "Accept": "application/json",
                "Authorization": "Bearer " + os.environ["EZO_TOKEN"],
            },
            json={"work_order": {"checklist_id": checklist_id}},
            timeout=60,
        )
        response.raise_for_status()
    except requests.exceptions.HTTPError as e:
        logger.error(
            f"Error removing checklist: {e.response.status_code} - {e.response.content}"
        )
        raise Exception(
            f"Error removing checklist: {e.response.status_code} - {e.response.content}"
        )
    except (requests.exceptions.Timeout, requests.exceptions.ConnectionError) as e:
        raise
    except requests.exceptions.RequestException as e:
        logger.error(f"Error removing checklist: {e}")
        raise Exception(f"Error removing checklist: {e}")

    if "messages" in response.json():
        return ResponseMessages(**response.json()["messages"])
    else:
        return None


@Decorators.check_env_vars
def work_order_delete(work_order_id: int) -> WorkOrder | None:
    """
    Deletes a particular work order.

    :param work_order_id: The ID of the work order to delete.
    :type work_order_id: int
    :return: The deleted WorkOrder object if successful, else None.
    :rtype: WorkOrder | None
    """
    url = f"https://{os.environ['EZO_SUBDOMAIN']}.ezofficeinventory.com/api/v2/work_orders/{work_order_id}"

    try:
        response = requests.delete(
            url,
            headers={
                "Authorization": "Bearer " + os.environ["EZO_TOKEN"],
                "Accept": "application/json",
            },
        )
        response.raise_for_status()
    except requests.exceptions.HTTPError as e:
        logger.error(f"Error deleting: {e.response.status_code} - {e.response.content}")
        raise Exception(
            f"Error deleting: {e.response.status_code} - {e.response.content}"
        )
    except (requests.exceptions.Timeout, requests.exceptions.ConnectionError) as e:
        raise
    except requests.exceptions.RequestException as e:
        logger.error(f"Error deleting: {e}")
        raise Exception(f"Error deleting: {e}")

    if response.status_code == 200 and "work_order" in response.json():
        return WorkOrder(**response.json()["work_order"])
    else:
        return None


@Decorators.check_env_vars
def work_orders_delete(work_order_ids: list[int]) -> ResponseMessages | None:
    """
    Deletes multiple work orders.
    Note: Mass deletion must be enabled in company settings. Off by default.

    :param work_order_ids: A list of work order IDs to delete.
    :type work_order_ids: list[int]
    :return: Response messages from the API if any, else None.
    :rtype: ResponseMessages | None
    """
    url = f"https://{os.environ['EZO_SUBDOMAIN']}.ezofficeinventory.com/api/v2/work_orders/mass_delete"

    try:
        response = requests.patch(
            url,
            headers={
                "Authorization": "Bearer " + os.environ["EZO_TOKEN"],
                "Accept": "application/json",
            },
            json={"work_order": {"ids": work_order_ids}},
        )
        response.raise_for_status()
    except requests.exceptions.HTTPError as e:
        logger.error(f"Error deleting: {e.response.status_code} - {e.response.content}")
        raise Exception(
            f"Error deleting: {e.response.status_code} - {e.response.content}"
        )
    except (requests.exceptions.Timeout, requests.exceptions.ConnectionError) as e:
        raise
    except requests.exceptions.RequestException as e:
        logger.error(f"Error deleting: {e}")
        raise Exception(f"Error deleting: {e}")

    if response.status_code == 200 and "messages" in response.json():
        return ResponseMessages(**response.json()["messages"])
    else:
        return None<|MERGE_RESOLUTION|>--- conflicted
+++ resolved
@@ -116,6 +116,8 @@
     url = f"https://{os.environ['EZO_SUBDOMAIN']}.ezofficeinventory.com/api/v2/work_orders"
     payload = {"work_order": params}
     response = http_post(url=url, payload=payload, title="Work Order Create")
+    payload = {"work_order": params}
+    response = http_post(url=url, payload=payload, title="Work Order Create")
 
     if response.status_code == 200 and "work_order" in response.json():
         return WorkOrder(**response.json()["work_order"])
@@ -169,6 +171,8 @@
     url = f"https://{os.environ['EZO_SUBDOMAIN']}.ezofficeinventory.com/assets/{asset_id}/services.api"
     payload = {"create_service_ticket_only": "true"}
     response = http_post(url=url, payload=payload, title="Service Record Create")
+    payload = {"create_service_ticket_only": "true"}
+    response = http_post(url=url, payload=payload, title="Service Record Create")
 
     return response.json()
 
@@ -457,19 +461,8 @@
             raise ValueError(f"'{field}' is not a valid field for a group.")
 
     url = f"https://{os.environ['EZO_SUBDOMAIN']}.ezofficeinventory.com/api/v2/work_orders/{work_order_id}"
-<<<<<<< HEAD
     payload = {"work_order": update_data}
     response = http_post(url=url, payload=payload, title="Work Order Update")
-=======
-    headers = {
-        "Accept": "application/json",
-        "Authorization": "Bearer " + os.environ["EZO_TOKEN"],
-    }
-    payload = {"work_order": update_data}
-    response = http_post(
-        url=url, headers=headers, payload=payload, title="Work Order Update"
-    )
->>>>>>> bde4fe70
 
     if response.status_code == 200 and "work_order" in response.json():
         return WorkOrder(**response.json()["work_order"])
@@ -651,33 +644,6 @@
     url = f"https://{os.environ['EZO_SUBDOMAIN']}.ezofficeinventory.com/api/v2/work_orders/{work_order_id}/add_components"
     payload = {"work_order": {"components": components}}
     response = http_post(url=url, payload=payload, title="Work Order Add Component")
-<<<<<<< HEAD
-=======
-
-    # try:
-    #     response = requests.post(
-    #         url,
-    #         headers={
-    #             "Accept": "application/json",
-    #             "Authorization": "Bearer " + os.environ["EZO_TOKEN"],
-    #         },
-    #         json={"work_order": {"components": components}},
-    #         timeout=60,
-    #     )
-    #     response.raise_for_status()
-    # except requests.exceptions.HTTPError as e:
-    #     logger.error(
-    #         f"Error adding component: {e.response.status_code} - {e.response.content}"
-    #     )
-    #     raise Exception(
-    #         f"Error adding component: {e.response.status_code} - {e.response.content}"
-    #     )
-    # except (requests.exceptions.Timeout, requests.exceptions.ConnectionError) as e:
-    #     raise
-    # except requests.exceptions.RequestException as e:
-    #     logger.error(f"Error adding component: {e}")
-    #     raise Exception(f"Error adding component: {e}")
->>>>>>> bde4fe70
 
     if "messages" in response.json():
         return ResponseMessages(**response.json()["messages"])
@@ -879,38 +845,6 @@
     url = f"https://{os.environ['EZO_SUBDOMAIN']}.ezofficeinventory.com/api/v2/work_orders/{work_order_id}/link_work_orders"
     payload = {"work_order": {"work_order_ids": wo_ids_to_link}}
     response = http_post(url=url, payload=payload, title="Work Order Link Work Order")
-<<<<<<< HEAD
-=======
-
-    # try:
-    #     response = requests.post(
-    #         url,
-    #         headers={
-    #             "Content-Type": "application/json",
-    #             "Accept": "application/json",
-    #             "Authorization": "Bearer " + os.environ["EZO_TOKEN"],
-    #             "Cache-Control": "no-cache",
-    #             "Host": f"{os.environ['EZO_SUBDOMAIN']}.ezofficeinventory.com",
-    #             "Accept-Encoding": "gzip, deflate, br",
-    #             "Connection": "keep-alive",
-    #         },
-    #         json={"work_order": {"work_order_ids": wo_ids_to_link}},
-    #         timeout=60,
-    #     )
-    #     response.raise_for_status()
-    # except requests.exceptions.HTTPError as e:
-    #     logger.error(
-    #         f"Error linking work orders: {e.response.status_code} - {e.response.content}"
-    #     )
-    #     raise Exception(
-    #         f"Error linking work orders: {e.response.status_code} - {e.response.content}"
-    #     )
-    # except (requests.exceptions.Timeout, requests.exceptions.ConnectionError) as e:
-    #     raise
-    # except requests.exceptions.RequestException as e:
-    #     logger.error(f"Error linking work orders: {e}")
-    #     raise Exception(f"Error linking work orders: {e}")
->>>>>>> bde4fe70
 
     if "messages" in response.json():
         return ResponseMessages(**response.json()["messages"])
@@ -945,38 +879,6 @@
     response = http_post(
         url=url, headers=headers, payload=payload, title="Work Order Un-Link Work Order"
     )
-<<<<<<< HEAD
-=======
-
-    # try:
-    #     response = requests.post(
-    #         url,
-    #         headers={
-    #             "Content-Type": "application/json",
-    #             "Accept": "application/json",
-    #             "Authorization": "Bearer " + os.environ["EZO_TOKEN"],
-    #             "Cache-Control": "no-cache",
-    #             "Host": f"{os.environ['EZO_SUBDOMAIN']}.ezofficeinventory.com",
-    #             "Accept-Encoding": "gzip, deflate, br",
-    #             "Connection": "keep-alive",
-    #         },
-    #         json={"work_order": {"work_order_ids": wo_ids_to_link}},
-    #         timeout=60,
-    #     )
-    #     response.raise_for_status()
-    # except requests.exceptions.HTTPError as e:
-    #     logger.error(
-    #         f"Error unlinking work orders: {e.response.status_code} - {e.response.content}"
-    #     )
-    #     raise Exception(
-    #         f"Error unlinking work orders: {e.response.status_code} - {e.response.content}"
-    #     )
-    # except (requests.exceptions.Timeout, requests.exceptions.ConnectionError) as e:
-    #     raise
-    # except requests.exceptions.RequestException as e:
-    #     logger.error(f"Error unlinking work orders: {e}")
-    #     raise Exception(f"Error unlinking work orders: {e}")
->>>>>>> bde4fe70
 
     if "messages" in response.json():
         return ResponseMessages(**response.json()["messages"])
@@ -1012,38 +914,6 @@
     response = http_post(
         url=url, headers=headers, payload=payload, title="Work Order Link PO"
     )
-<<<<<<< HEAD
-=======
-
-    # try:
-    #     response = requests.post(
-    #         url,
-    #         headers={
-    #             "Content-Type": "application/json",
-    #             "Accept": "application/json",
-    #             "Authorization": "Bearer " + os.environ["EZO_TOKEN"],
-    #             "Cache-Control": "no-cache",
-    #             "Host": f"{os.environ['EZO_SUBDOMAIN']}.ezofficeinventory.com",
-    #             "Accept-Encoding": "gzip, deflate, br",
-    #             "Connection": "keep-alive",
-    #         },
-    #         json={"work_order": {"purchase_order_ids": po_ids_to_link}},
-    #         timeout=60,
-    #     )
-    #     response.raise_for_status()
-    # except requests.exceptions.HTTPError as e:
-    #     logger.error(
-    #         f"Error linking purchase orders: {e.response.status_code} - {e.response.content}"
-    #     )
-    #     raise Exception(
-    #         f"Error linking purchase orders: {e.response.status_code} - {e.response.content}"
-    #     )
-    # except (requests.exceptions.Timeout, requests.exceptions.ConnectionError) as e:
-    #     raise
-    # except requests.exceptions.RequestException as e:
-    #     logger.error(f"Error linking purchase orders: {e}")
-    #     raise Exception(f"Error linking purchase orders: {e}")
->>>>>>> bde4fe70
 
     if "messages" in response.json():
         return ResponseMessages(**response.json()["messages"])
@@ -1079,38 +949,6 @@
     response = http_post(
         url=url, headers=headers, payload=payload, title="Work Order Un-Link PO"
     )
-<<<<<<< HEAD
-=======
-
-    # try:
-    #     response = requests.post(
-    #         url,
-    #         headers={
-    #             "Content-Type": "application/json",
-    #             "Accept": "application/json",
-    #             "Authorization": "Bearer " + os.environ["EZO_TOKEN"],
-    #             "Cache-Control": "no-cache",
-    #             "Host": f"{os.environ['EZO_SUBDOMAIN']}.ezofficeinventory.com",
-    #             "Accept-Encoding": "gzip, deflate, br",
-    #             "Connection": "keep-alive",
-    #         },
-    #         json={"work_order": {"purchase_order_ids": po_ids_to_link}},
-    #         timeout=60,
-    #     )
-    #     response.raise_for_status()
-    # except requests.exceptions.HTTPError as e:
-    #     logger.error(
-    #         f"Error unlinking purchase orders: {e.response.status_code} - {e.response.content}"
-    #     )
-    #     raise Exception(
-    #         f"Error unlinking purchase orders: {e.response.status_code} - {e.response.content}"
-    #     )
-    # except (requests.exceptions.Timeout, requests.exceptions.ConnectionError) as e:
-    #     raise
-    # except requests.exceptions.RequestException as e:
-    #     logger.error(f"Error unlinking purchase orders: {e}")
-    #     raise Exception(f"Error unlinking purchase orders: {e}")
->>>>>>> bde4fe70
 
     if "messages" in response.json():
         return ResponseMessages(**response.json()["messages"])
@@ -1230,30 +1068,6 @@
     url = f"https://{os.environ['EZO_SUBDOMAIN']}.ezofficeinventory.com/tasks/{work_order_id}/add_checklists.json"
     payload = {"checklist_ids": str(checklist_id), "asset_id": str(asset_id)}
     response = http_post(url=url, payload=payload, title="Work Order Add Checklist")
-<<<<<<< HEAD
-=======
-
-    # try:
-    #     response = requests.post(
-    #         url,
-    #         headers={"Authorization": "Bearer " + os.environ["EZO_TOKEN"]},
-    #         json={"checklist_ids": str(checklist_id), "asset_id": str(asset_id)},
-    #         timeout=60,
-    #     )
-    #     response.raise_for_status()
-    # except requests.exceptions.HTTPError as e:
-    #     logger.error(
-    #         f"Error adding checklist: {e.response.status_code} - {e.response.content}"
-    #     )
-    #     raise Exception(
-    #         f"Error adding checklist: {e.response.status_code} - {e.response.content}"
-    #     )
-    # except (requests.exceptions.Timeout, requests.exceptions.ConnectionError) as e:
-    #     raise
-    # except requests.exceptions.RequestException as e:
-    #     logger.error(f"Error adding checklist: {e}")
-    #     raise Exception(f"Error adding checklist: {e}")
->>>>>>> bde4fe70
 
     return response.json()
 
@@ -1288,36 +1102,6 @@
         }
     }
     response = http_post(url=url, payload=payload, title="Work Order Add Checklist")
-<<<<<<< HEAD
-=======
-
-    # try:
-    #     response = requests.post(
-    #         url,
-    #         headers={"Authorization": "Bearer " + os.environ["EZO_TOKEN"]},
-    #         json={
-    #             "work_order": {
-    #                 "checklist_id": checklist_id,
-    #                 "asset_id": asset_id,
-    #                 "checklist_values": checklist_values,
-    #             }
-    #         },
-    #         timeout=60,
-    #     )
-    #     response.raise_for_status()
-    # except requests.exceptions.HTTPError as e:
-    #     logger.error(
-    #         f"Error updating checklist: {e.response.status_code} - {e.response.content}"
-    #     )
-    #     raise Exception(
-    #         f"Error updating checklist: {e.response.status_code} - {e.response.content}"
-    #     )
-    # except (requests.exceptions.Timeout, requests.exceptions.ConnectionError) as e:
-    #     raise
-    # except requests.exceptions.RequestException as e:
-    #     logger.error(f"Error updating checklist: {e}")
-    #     raise Exception(f"Error updating checklist: {e}")
->>>>>>> bde4fe70
 
     if "messages" in response.json():
         return ResponseMessages(**response.json()["messages"])
